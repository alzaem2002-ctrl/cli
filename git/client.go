--- conflicted
+++ resolved
@@ -376,7 +376,7 @@
 	return out, nil
 }
 
-// ReadBranchConfig parses the `branch.BRANCH.(remote|merge|gh-merge-base)` part of git config.
+// ReadBranchConfig parses the `branch.BRANCH.(remote|merge|pushremote|gh-merge-base)` part of git config.
 // If no branch config is found or there is an error in the command, it returns an empty BranchConfig.
 // Downstream consumers of ReadBranchConfig should consider the behavior they desire if this errors,
 // as an empty config is not necessarily breaking.
@@ -389,21 +389,33 @@
 		return BranchConfig{}, err
 	}
 
-	out, err := cmd.Output()
-	if err != nil {
-		// This is the error we expect if the git command does not run successfully.
-		// If the ExitCode is 1, then we just didn't find any config for the branch.
-		var gitError *GitError
+	// This is the error we expect if a git command does not run successfully.
+	// If the ExitCode is 1, then we just didn't find any config for the branch.
+	// We will use this error to check against the commands that are allowed to
+	// return an empty result.
+	var gitError *GitError
+	branchCfgOut, err := cmd.Output()
+	if err != nil {
 		if ok := errors.As(err, &gitError); ok && gitError.ExitCode != 1 {
 			return BranchConfig{}, err
 		}
 		return BranchConfig{}, nil
 	}
 
-	return parseBranchConfig(outputLines(out)), nil
-}
-
-func parseBranchConfig(configLines []string) BranchConfig {
+	pushDefaultOut, err := c.Config(ctx, "remote.pushDefault")
+	if ok := errors.As(err, &gitError); ok && gitError.ExitCode != 1 {
+		return BranchConfig{}, err
+	}
+
+	revParseOut, err := c.revParse(ctx, "--verify", "--quiet", "--abbrev-ref", branch+"@{push}")
+	if ok := errors.As(err, &gitError); ok && gitError.ExitCode != 1 {
+		return BranchConfig{}, err
+	}
+
+	return parseBranchConfig(outputLines(branchCfgOut), strings.TrimSuffix(pushDefaultOut, "\n"), firstLine(revParseOut)), nil
+}
+
+func parseBranchConfig(configLines []string, pushDefault string, revParse string) BranchConfig {
 	var cfg BranchConfig
 
 	for _, line := range configLines {
@@ -414,30 +426,34 @@
 		keys := strings.Split(parts[0], ".")
 		switch keys[len(keys)-1] {
 		case "remote":
-			parseRemoteURLOrName(parts[1], &cfg.RemoteURL, &cfg.RemoteName)
+			remoteURL, remoteName := parseRemoteURLOrName(parts[1])
+			cfg.RemoteURL = remoteURL
+			cfg.RemoteName = remoteName
 		case "pushremote":
-			parseRemoteURLOrName(parts[1], &cfg.PushRemoteURL, &cfg.PushRemoteName)
+			pushRemoteURL, pushRemoteName := parseRemoteURLOrName(parts[1])
+			cfg.PushRemoteURL = pushRemoteURL
+			cfg.PushRemoteName = pushRemoteName
 		case "merge":
 			cfg.MergeRef = parts[1]
 		case MergeBaseConfig:
 			cfg.MergeBase = parts[1]
 		}
 	}
-<<<<<<< HEAD
+
 	if cfg.PushRemoteURL == nil && cfg.PushRemoteName == "" {
-		if conf, err := c.Config(ctx, "remote.pushDefault"); err == nil && conf != "" {
-			parseRemoteURLOrName(conf, &cfg.PushRemoteURL, &cfg.PushRemoteName)
+		if pushDefault != "" {
+			pushRemoteURL, pushRemoteName := parseRemoteURLOrName(pushDefault)
+			cfg.PushRemoteURL = pushRemoteURL
+			cfg.PushRemoteName = pushRemoteName
 		} else {
 			cfg.PushRemoteName = cfg.RemoteName
 		}
 	}
-	if out, err = c.revParse(ctx, "--verify", "--quiet", "--abbrev-ref", branch+"@{push}"); err == nil {
-		cfg.Push = strings.TrimSuffix(string(out), "\n")
-	}
-	return
-=======
+
+	cfg.Push = revParse
+	cfg.PushDefaultName = pushDefault
+
 	return cfg
->>>>>>> 6fe21d8f
 }
 
 // SetBranchConfig sets the named value on the given branch.
@@ -798,14 +814,15 @@
 	return remotes
 }
 
-func parseRemoteURLOrName(value string, remoteURL **url.URL, remoteName *string) {
+func parseRemoteURLOrName(value string) (*url.URL, string) {
 	if strings.Contains(value, ":") {
 		if u, err := ParseURL(value); err == nil {
-			*remoteURL = u
+			return u, ""
 		}
 	} else if !isFilesystemPath(value) {
-		*remoteName = value
-	}
+		return nil, value
+	}
+	return nil, ""
 }
 
 func populateResolvedRemotes(remotes RemoteSet, resolved []string) {
