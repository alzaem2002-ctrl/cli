module github.com/cli/cli/v2

go 1.24.0

toolchain go1.24.5

require (
	github.com/AlecAivazis/survey/v2 v2.3.7
	github.com/MakeNowJust/heredoc v1.0.0
	github.com/Netflix/go-expect v0.0.0-20220104043353-73e0943537d2
	github.com/briandowns/spinner v1.23.2
	github.com/cenkalti/backoff/v4 v4.3.0
	github.com/cenkalti/backoff/v5 v5.0.2
	github.com/charmbracelet/glamour v0.10.0
	github.com/charmbracelet/huh v0.7.0
	github.com/charmbracelet/lipgloss v1.1.1-0.20250404203927-76690c660834
	github.com/cli/go-gh/v2 v2.12.1
	github.com/cli/go-internal v0.0.0-20241025142207-6c48bcd5ce24
	github.com/cli/oauth v1.2.0
	github.com/cli/safeexec v1.0.1
	github.com/cpuguy83/go-md2man/v2 v2.0.7
	github.com/creack/pty v1.1.24
	github.com/digitorus/timestamp v0.0.0-20250524132541-c45532741eea
	github.com/distribution/reference v0.6.0
	github.com/gabriel-vasile/mimetype v1.4.9
	github.com/gdamore/tcell/v2 v2.8.1
	github.com/golang/snappy v1.0.0
	github.com/google/go-cmp v0.7.0
	github.com/google/go-containerregistry v0.20.6
	github.com/google/shlex v0.0.0-20191202100458-e7afc7fbc510
	github.com/gorilla/websocket v1.5.3
	github.com/hashicorp/go-multierror v1.1.1
	github.com/hashicorp/go-version v1.7.0
	github.com/henvic/httpretty v0.1.4
	github.com/hinshun/vt10x v0.0.0-20220119200601-820417d04eec
	github.com/in-toto/attestation v1.1.2
	github.com/joho/godotenv v1.5.1
	github.com/kballard/go-shellquote v0.0.0-20180428030007-95032a82bc51
	github.com/mattn/go-colorable v0.1.14
	github.com/mattn/go-isatty v0.0.20
	github.com/mgutz/ansi v0.0.0-20200706080929-d51e80ef957d
	github.com/microsoft/dev-tunnels v0.1.13
	github.com/muhammadmuzzammil1998/jsonc v1.0.0
	github.com/opentracing/opentracing-go v1.2.0
	github.com/rivo/tview v0.0.0-20250625164341-a4a78f1e05cb
	github.com/shurcooL/githubv4 v0.0.0-20240727222349-48295856cce7
	github.com/sigstore/protobuf-specs v0.5.0
	github.com/sigstore/sigstore-go v1.0.0
	github.com/spf13/cobra v1.9.1
	github.com/spf13/pflag v1.0.6
	github.com/stretchr/testify v1.10.0
	github.com/theupdateframework/go-tuf/v2 v2.1.1
	github.com/yuin/goldmark v1.7.12
	github.com/zalando/go-keyring v0.2.6
	golang.org/x/crypto v0.39.0
	golang.org/x/sync v0.16.0
<<<<<<< HEAD
	golang.org/x/term v0.32.0
	golang.org/x/text v0.27.0
=======
	golang.org/x/term v0.33.0
	golang.org/x/text v0.26.0
>>>>>>> c487c438
	google.golang.org/grpc v1.73.0
	google.golang.org/protobuf v1.36.6
	gopkg.in/h2non/gock.v1 v1.1.2
	gopkg.in/yaml.v3 v3.0.1
)

require (
	al.essio.dev/pkg/shellescape v1.6.0 // indirect
	dario.cat/mergo v1.0.2 // indirect
	github.com/Masterminds/goutils v1.1.1 // indirect
	github.com/Masterminds/semver/v3 v3.4.0 // indirect
	github.com/Masterminds/sprig/v3 v3.3.0 // indirect
	github.com/alecthomas/chroma/v2 v2.19.0 // indirect
	github.com/asaskevich/govalidator v0.0.0-20230301143203-a9d515a09cc2 // indirect
	github.com/atotto/clipboard v0.1.4 // indirect
	github.com/aymanbagabas/go-osc52/v2 v2.0.1 // indirect
	github.com/aymerick/douceur v0.2.0 // indirect
	github.com/blang/semver v3.5.1+incompatible // indirect
	github.com/catppuccin/go v0.3.0 // indirect
	github.com/charmbracelet/bubbles v0.21.0 // indirect
	github.com/charmbracelet/bubbletea v1.3.5 // indirect
	github.com/charmbracelet/colorprofile v0.3.1 // indirect
	github.com/charmbracelet/x/ansi v0.9.3 // indirect
	github.com/charmbracelet/x/cellbuf v0.0.13 // indirect
	github.com/charmbracelet/x/exp/slice v0.0.0-20250630141444-821143405392 // indirect
	github.com/charmbracelet/x/exp/strings v0.0.0-20250630141444-821143405392 // indirect
	github.com/charmbracelet/x/term v0.2.1 // indirect
	github.com/cli/browser v1.3.0 // indirect
	github.com/cli/shurcooL-graphql v0.0.4 // indirect
	github.com/containerd/stargz-snapshotter/estargz v0.16.3 // indirect
	github.com/cyberphone/json-canonicalization v0.0.0-20241213102144-19d51d7fe467 // indirect
	github.com/danieljoos/wincred v1.2.2 // indirect
	github.com/davecgh/go-spew v1.1.2-0.20180830191138-d8f796af33cc // indirect
	github.com/digitorus/pkcs7 v0.0.0-20230818184609-3a137a874352 // indirect
	github.com/dlclark/regexp2 v1.11.5 // indirect
	github.com/docker/cli v28.3.0+incompatible // indirect
	github.com/docker/distribution v2.8.3+incompatible // indirect
	github.com/docker/docker-credential-helpers v0.9.3 // indirect
	github.com/dustin/go-humanize v1.0.1 // indirect
	github.com/erikgeiser/coninput v0.0.0-20211004153227-1c3628e74d0f // indirect
	github.com/fatih/color v1.18.0 // indirect
	github.com/fsnotify/fsnotify v1.9.0 // indirect
	github.com/gdamore/encoding v1.0.1 // indirect
	github.com/go-chi/chi v4.1.2+incompatible // indirect
	github.com/go-jose/go-jose/v4 v4.1.1 // indirect
	github.com/go-logr/logr v1.4.3 // indirect
	github.com/go-logr/stdr v1.2.2 // indirect
	github.com/go-openapi/analysis v0.23.0 // indirect
	github.com/go-openapi/errors v0.22.1 // indirect
	github.com/go-openapi/jsonpointer v0.21.1 // indirect
	github.com/go-openapi/jsonreference v0.21.0 // indirect
	github.com/go-openapi/loads v0.22.0 // indirect
	github.com/go-openapi/runtime v0.28.0 // indirect
	github.com/go-openapi/spec v0.21.0 // indirect
	github.com/go-openapi/strfmt v0.23.0 // indirect
	github.com/go-openapi/swag v0.23.1 // indirect
	github.com/go-openapi/validate v0.24.0 // indirect
	github.com/go-viper/mapstructure/v2 v2.3.0 // indirect
	github.com/godbus/dbus/v5 v5.1.0 // indirect
	github.com/google/certificate-transparency-go v1.3.2 // indirect
	github.com/google/uuid v1.6.0 // indirect
	github.com/gorilla/css v1.0.1 // indirect
	github.com/h2non/parth v0.0.0-20190131123155-b4df798d6542 // indirect
	github.com/hashicorp/errwrap v1.1.0 // indirect
	github.com/huandu/xstrings v1.5.0 // indirect
	github.com/in-toto/in-toto-golang v0.9.0 // indirect
	github.com/inconshreveable/mousetrap v1.1.0 // indirect
	github.com/itchyny/gojq v0.12.17 // indirect
	github.com/itchyny/timefmt-go v0.1.6 // indirect
	github.com/jedisct1/go-minisign v0.0.0-20241212093149-d2f9f49435c7 // indirect
	github.com/josharian/intern v1.0.0 // indirect
	github.com/klauspost/compress v1.18.0 // indirect
	github.com/letsencrypt/boulder v0.20250630.0 // indirect
	github.com/lucasb-eyer/go-colorful v1.2.0 // indirect
	github.com/mailru/easyjson v0.9.0 // indirect
	github.com/mattn/go-localereader v0.0.1 // indirect
	github.com/mattn/go-runewidth v0.0.16 // indirect
	github.com/microcosm-cc/bluemonday v1.0.27 // indirect
	github.com/mitchellh/copystructure v1.2.0 // indirect
	github.com/mitchellh/go-homedir v1.1.0 // indirect
	github.com/mitchellh/hashstructure/v2 v2.0.2 // indirect
	github.com/mitchellh/mapstructure v1.5.0 // indirect
	github.com/mitchellh/reflectwalk v1.0.2 // indirect
	github.com/muesli/ansi v0.0.0-20230316100256-276c6243b2f6 // indirect
	github.com/muesli/cancelreader v0.2.2 // indirect
	github.com/muesli/reflow v0.3.0 // indirect
	github.com/muesli/termenv v0.16.0 // indirect
	github.com/oklog/ulid v1.3.1 // indirect
	github.com/opencontainers/go-digest v1.0.0 // indirect
	github.com/opencontainers/image-spec v1.1.1 // indirect
	github.com/pelletier/go-toml/v2 v2.2.4 // indirect
	github.com/pkg/errors v0.9.1 // indirect
	github.com/pmezard/go-difflib v1.0.1-0.20181226105442-5d4384ee4fb2 // indirect
	github.com/rivo/uniseg v0.4.7 // indirect
	github.com/rodaine/table v1.3.0 // indirect
	github.com/russross/blackfriday/v2 v2.1.0 // indirect
	github.com/sagikazarmark/locafero v0.9.0 // indirect
	github.com/sassoftware/relic v7.2.1+incompatible // indirect
	github.com/secure-systems-lab/go-securesystemslib v0.9.0 // indirect
	github.com/shibumi/go-pathspec v1.3.0 // indirect
	github.com/shopspring/decimal v1.4.0 // indirect
	github.com/shurcooL/graphql v0.0.0-20230722043721-ed46e5a46466 // indirect
	github.com/sigstore/rekor v1.3.10 // indirect
	github.com/sigstore/sigstore v1.9.5 // indirect
	github.com/sigstore/timestamp-authority v1.2.8 // indirect
	github.com/sirupsen/logrus v1.9.3 // indirect
	github.com/sourcegraph/conc v0.3.0 // indirect
	github.com/spf13/afero v1.14.0 // indirect
	github.com/spf13/cast v1.9.2 // indirect
	github.com/spf13/viper v1.20.1 // indirect
	github.com/stretchr/objx v0.5.2 // indirect
	github.com/subosito/gotenv v1.6.0 // indirect
	github.com/theupdateframework/go-tuf v0.7.0 // indirect
	github.com/thlib/go-timezone-local v0.0.6 // indirect
	github.com/titanous/rocacheck v0.0.0-20171023193734-afe73141d399 // indirect
	github.com/transparency-dev/merkle v0.0.2 // indirect
	github.com/vbatts/tar-split v0.12.1 // indirect
	github.com/xo/terminfo v0.0.0-20220910002029-abceb7e1c41e // indirect
	github.com/yuin/goldmark-emoji v1.0.6 // indirect
	go.mongodb.org/mongo-driver v1.17.4 // indirect
	go.opentelemetry.io/auto/sdk v1.1.0 // indirect
	go.opentelemetry.io/otel v1.37.0 // indirect
	go.opentelemetry.io/otel/metric v1.37.0 // indirect
	go.opentelemetry.io/otel/trace v1.37.0 // indirect
	go.uber.org/multierr v1.11.0 // indirect
	go.uber.org/zap v1.27.0 // indirect
	golang.org/x/exp v0.0.0-20250620022241-b7579e27df2b // indirect
	golang.org/x/mod v0.25.0 // indirect
	golang.org/x/net v0.41.0 // indirect
	golang.org/x/sys v0.34.0 // indirect
	golang.org/x/tools v0.34.0 // indirect
	google.golang.org/genproto/googleapis/api v0.0.0-20250603155806-513f23925822 // indirect
	google.golang.org/genproto/googleapis/rpc v0.0.0-20250603155806-513f23925822 // indirect
)<|MERGE_RESOLUTION|>--- conflicted
+++ resolved
@@ -54,13 +54,8 @@
 	github.com/zalando/go-keyring v0.2.6
 	golang.org/x/crypto v0.39.0
 	golang.org/x/sync v0.16.0
-<<<<<<< HEAD
-	golang.org/x/term v0.32.0
+	golang.org/x/term v0.33.0
 	golang.org/x/text v0.27.0
-=======
-	golang.org/x/term v0.33.0
-	golang.org/x/text v0.26.0
->>>>>>> c487c438
 	google.golang.org/grpc v1.73.0
 	google.golang.org/protobuf v1.36.6
 	gopkg.in/h2non/gock.v1 v1.1.2
