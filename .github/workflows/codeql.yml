name: Code Scanning

on:
  push:
    branches: [trunk]
  pull_request:
    branches: [trunk]
    paths-ignore:
      - '**/*.md'
  schedule:
    - cron: "0 0 * * 0"

permissions:
  actions: read  # for github/codeql-action/init to get workflow details
  contents: read  # for actions/checkout to fetch code
  security-events: write  # for github/codeql-action/analyze to upload SARIF results

jobs:
  CodeQL-Build:
    runs-on: ubuntu-latest
    strategy:
      fail-fast: false
      matrix:
        language: ['go', 'actions']

    steps:
      - name: Check out code
        uses: actions/checkout@v4

      - name: Initialize CodeQL
        uses: github/codeql-action/init@v3
        with:
          languages: ${{ matrix.language }}
          queries: security-and-quality
          config: |
            paths-ignore:
<<<<<<< HEAD
              - '/third-party/**'
              - '/third-party-licenses.*.md'
=======
              - 'third-party/**'
              - 'third-party-licenses.*.md'
>>>>>>> 8e5ed00a

      - name: Setup Go
        if: matrix.language == 'go'
        uses: actions/setup-go@v5
        with:
          go-version-file: 'go.mod'

      - name: Perform CodeQL Analysis
        uses: github/codeql-action/analyze@v3
        with:
          category: "/language:${{ matrix.language }}"<|MERGE_RESOLUTION|>--- conflicted
+++ resolved
@@ -34,13 +34,8 @@
           queries: security-and-quality
           config: |
             paths-ignore:
-<<<<<<< HEAD
-              - '/third-party/**'
-              - '/third-party-licenses.*.md'
-=======
               - 'third-party/**'
               - 'third-party-licenses.*.md'
->>>>>>> 8e5ed00a
 
       - name: Setup Go
         if: matrix.language == 'go'
