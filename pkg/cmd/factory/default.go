--- conflicted
+++ resolved
@@ -293,15 +293,13 @@
 		io.SetPager(pager.Value)
 	}
 
-<<<<<<< HEAD
 	if _, ghColorLabels := os.LookupEnv("GH_COLOR_LABELS"); ghColorLabels {
 		io.SetColorLabels(true) // TODO: should this be a truthy value?
 	} else if prompt := cfg.ColorLabels(""); prompt.Value == "enabled" {
 		io.SetColorLabels(true)
 	}
-=======
+
 	io.SetAccessibleColorsEnabled(xcolor.IsAccessibleColorsEnabled())
->>>>>>> b52c131d
 
 	return io
 }
