--- conflicted
+++ resolved
@@ -5,11 +5,8 @@
 	"fmt"
 	"net/http"
 	"os"
-<<<<<<< HEAD
 	"path/filepath"
-=======
 	"time"
->>>>>>> 96aed388
 
 	"github.com/cli/cli/v2/api"
 	"github.com/cli/cli/v2/context"
@@ -27,6 +24,7 @@
 		Branch:     branchFunc(),     // No factory dependencies
 		Executable: executable("gh"), // No factory dependencies
 
+		ExtensionManager: extension.NewManager(),
 	}
 
 	f.IOStreams = ioStreams(f)                   // Depends on Config
