--- conflicted
+++ resolved
@@ -481,10 +481,12 @@
 						Remove: []string{"OWNER/core", "OWNER/external", "monalisa", "hubot", "dependabot"},
 						Edited: true,
 					},
-					Assignees: shared.EditableSlice{
-						Add:    []string{"monalisa", "hubot"},
-						Remove: []string{"octocat"},
-						Edited: true,
+					Assignees: shared.EditableAssignees{
+						EditableSlice: shared.EditableSlice{
+							Add:    []string{"monalisa", "hubot"},
+							Remove: []string{"octocat"},
+							Edited: true,
+						},
 					},
 					Labels: shared.EditableSlice{
 						Add:    []string{"feature", "TODO", "bug"},
@@ -510,6 +512,7 @@
 				mockPullRequestUpdate(reg)
 				mockPullRequestReviewersUpdate(reg)
 				mockPullRequestUpdateLabels(reg)
+				mockPullRequestUpdateActorAssignees(reg)
 				mockProjectV2ItemUpdate(reg)
 			},
 			stdout: "https://github.com/OWNER/REPO/pull/123\n",
@@ -558,19 +561,35 @@
 			stdout: "https://github.com/OWNER/REPO/pull/123\n",
 		},
 		{
-<<<<<<< HEAD
-			name: "Legacy assignee users are fetched and updated on unsupported GitHub Hosts",
-			input: &EditOptions{
-				Detector:    &fd.DisabledDetectorMock{},
-=======
 			name: "interactive remove all reviewers",
 			input: &EditOptions{
->>>>>>> 17af24e1
 				SelectorArg: "123",
 				Finder: shared.NewMockFinder("123", &api.PullRequest{
 					URL: "https://github.com/OWNER/REPO/pull/123",
 				}, ghrepo.New("OWNER", "REPO")),
-<<<<<<< HEAD
+				Interactive:     true,
+				Surveyor:        testSurveyor{removeAllReviewers: true},
+				Fetcher:         testFetcher{},
+				EditorRetriever: testEditorRetriever{},
+			},
+			httpStubs: func(reg *httpmock.Registry) {
+				mockRepoMetadata(reg, false)
+				mockPullRequestUpdate(reg)
+				mockPullRequestReviewersUpdate(reg)
+				mockPullRequestUpdateActorAssignees(reg)
+				mockPullRequestUpdateLabels(reg)
+				mockProjectV2ItemUpdate(reg)
+			},
+			stdout: "https://github.com/OWNER/REPO/pull/123\n",
+		},
+		{
+			name: "Legacy assignee users are fetched and updated on unsupported GitHub Hosts",
+			input: &EditOptions{
+				Detector:    &fd.DisabledDetectorMock{},
+				SelectorArg: "123",
+				Finder: shared.NewMockFinder("123", &api.PullRequest{
+					URL: "https://github.com/OWNER/REPO/pull/123",
+				}, ghrepo.New("OWNER", "REPO")),
 				Interactive: false,
 				Editable: shared.Editable{
 					Assignees: shared.EditableAssignees{
@@ -598,19 +617,6 @@
 					} } } }
 					`))
 				mockPullRequestUpdate(reg)
-=======
-				Interactive:     true,
-				Surveyor:        testSurveyor{removeAllReviewers: true},
-				Fetcher:         testFetcher{},
-				EditorRetriever: testEditorRetriever{},
-			},
-			httpStubs: func(reg *httpmock.Registry) {
-				mockRepoMetadata(reg, false)
-				mockPullRequestUpdate(reg)
-				mockPullRequestReviewersUpdate(reg)
-				mockPullRequestUpdateLabels(reg)
-				mockProjectV2ItemUpdate(reg)
->>>>>>> 17af24e1
 			},
 			stdout: "https://github.com/OWNER/REPO/pull/123\n",
 		},
