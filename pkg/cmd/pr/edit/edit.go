--- conflicted
+++ resolved
@@ -200,12 +200,8 @@
 func editRun(opts *EditOptions) error {
 	findOptions := shared.FindOptions{
 		Selector: opts.SelectorArg,
-<<<<<<< HEAD
 		Fields:   []string{"id", "url", "title", "body", "baseRefName", "reviewRequests", "labels", "projectCards", "projectItems", "milestone"},
-=======
-		Fields:   []string{"id", "url", "title", "body", "baseRefName", "reviewRequests", "assignees", "labels", "projectCards", "projectItems", "milestone"},
 		Detector: opts.Detector,
->>>>>>> 999ffbdf
 	}
 
 	if opts.Detector == nil {
