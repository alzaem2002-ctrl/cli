package status

import (
	"bytes"
	"io"
	"net/http"
	"net/url"
	"regexp"
	"strings"
	"testing"

	"github.com/cli/cli/v2/context"
	"github.com/cli/cli/v2/git"
	"github.com/cli/cli/v2/internal/config"
	fd "github.com/cli/cli/v2/internal/featuredetection"
	"github.com/cli/cli/v2/internal/gh"
	"github.com/cli/cli/v2/internal/ghrepo"
	"github.com/cli/cli/v2/internal/run"
	"github.com/cli/cli/v2/pkg/cmdutil"
	"github.com/cli/cli/v2/pkg/httpmock"
	"github.com/cli/cli/v2/pkg/iostreams"
	"github.com/cli/cli/v2/test"
	"github.com/google/shlex"
	"github.com/stretchr/testify/assert"
)

func runCommand(rt http.RoundTripper, branch string, isTTY bool, cli string) (*test.CmdOut, error) {
	return runCommandWithDetector(rt, branch, isTTY, cli, &fd.DisabledDetectorMock{})
}

func runCommandWithDetector(rt http.RoundTripper, branch string, isTTY bool, cli string, detector fd.Detector) (*test.CmdOut, error) {
	ios, _, stdout, stderr := iostreams.Test()
	ios.SetStdoutTTY(isTTY)
	ios.SetStdinTTY(isTTY)
	ios.SetStderrTTY(isTTY)

	factory := &cmdutil.Factory{
		IOStreams: ios,
		HttpClient: func() (*http.Client, error) {
			return &http.Client{Transport: rt}, nil
		},
		Config: func() (gh.Config, error) {
			return config.NewBlankConfig(), nil
		},
		BaseRepo: func() (ghrepo.Interface, error) {
			return ghrepo.New("OWNER", "REPO"), nil
		},
		Remotes: func() (context.Remotes, error) {
			return context.Remotes{
				{
					Remote: &git.Remote{Name: "origin"},
					Repo:   ghrepo.New("OWNER", "REPO"),
				},
			}, nil
		},
		Branch: func() (string, error) {
			if branch == "" {
				return "", git.ErrNotOnAnyBranch
			}
			return branch, nil
		},
		GitClient: &git.Client{GitPath: "some/path/git"},
	}

	withProvidedDetector := func(opts *StatusOptions) error {
		opts.Detector = detector
		return statusRun(opts)
	}

	cmd := NewCmdStatus(factory, withProvidedDetector)
	cmd.PersistentFlags().StringP("repo", "R", "", "")

	argv, err := shlex.Split(cli)
	if err != nil {
		return nil, err
	}
	cmd.SetArgs(argv)

	cmd.SetIn(&bytes.Buffer{})
	cmd.SetOut(io.Discard)
	cmd.SetErr(io.Discard)

	_, err = cmd.ExecuteC()
	return &test.CmdOut{
		OutBuf: stdout,
		ErrBuf: stderr,
	}, err
}

func initFakeHTTP() *httpmock.Registry {
	return &httpmock.Registry{}
}

func TestPRStatus(t *testing.T) {
	http := initFakeHTTP()
	defer http.Verify(t)
	http.Register(httpmock.GraphQL(`query PullRequestStatus\b`), httpmock.FileResponse("./fixtures/prStatus.json"))

	// stub successful git command
	rs, cleanup := run.Stub()
	defer cleanup(t)
	rs.Register(`git config --get-regexp \^branch\\.`, 0, "")

	output, err := runCommand(http, "blueberries", true, "")
	if err != nil {
		t.Errorf("error running command `pr status`: %v", err)
	}

	expectedPrs := []*regexp.Regexp{
		regexp.MustCompile(`#8.*\[strawberries\]`),
		regexp.MustCompile(`#9.*\[apples\].*✓ Auto-merge enabled`),
		regexp.MustCompile(`#10.*\[blueberries\]`),
		regexp.MustCompile(`#11.*\[figs\]`),
	}

	for _, r := range expectedPrs {
		if !r.MatchString(output.String()) {
			t.Errorf("output did not match regexp /%s/", r)
		}
	}
}

func TestPRStatus_reviewsAndChecks(t *testing.T) {
	http := initFakeHTTP()
	defer http.Verify(t)
	// status,conclusion matches the old StatusContextRollup query
	http.Register(httpmock.GraphQL(`status,conclusion`), httpmock.FileResponse("./fixtures/prStatusChecks.json"))

	// stub successful git command
	rs, cleanup := run.Stub()
	defer cleanup(t)
	rs.Register(`git config --get-regexp \^branch\\.`, 0, "")

	output, err := runCommand(http, "blueberries", true, "")
	if err != nil {
		t.Errorf("error running command `pr status`: %v", err)
	}

	expected := []string{
		"✓ Checks passing + Changes requested ! Merge conflict status unknown",
		"- Checks pending ✓ 2 Approved",
		"× 1/3 checks failing - Review required ✓ No merge conflicts",
		"✓ Checks passing × Merge conflicts",
	}

	for _, line := range expected {
		if !strings.Contains(output.String(), line) {
			t.Errorf("output did not contain %q: %q", line, output.String())
		}
	}
}

func TestPRStatus_reviewsAndChecksWithStatesByCount(t *testing.T) {
	http := initFakeHTTP()
	defer http.Verify(t)
	// checkRunCount,checkRunCountsByState matches the new StatusContextRollup query
	http.Register(httpmock.GraphQL(`checkRunCount,checkRunCountsByState`), httpmock.FileResponse("./fixtures/prStatusChecksWithStatesByCount.json"))

	// stub successful git command
	rs, cleanup := run.Stub()
	defer cleanup(t)
	rs.Register(`git config --get-regexp \^branch\\.`, 0, "")

	output, err := runCommandWithDetector(http, "blueberries", true, "", &fd.EnabledDetectorMock{})
	if err != nil {
		t.Errorf("error running command `pr status`: %v", err)
	}

	expected := []string{
		"✓ Checks passing + Changes requested ! Merge conflict status unknown",
		"- Checks pending ✓ 2 Approved",
		"× 1/3 checks failing - Review required ✓ No merge conflicts",
		"✓ Checks passing × Merge conflicts",
	}

	for _, line := range expected {
		if !strings.Contains(output.String(), line) {
			t.Errorf("output did not contain %q: %q", line, output.String())
		}
	}
}

func TestPRStatus_currentBranch_showTheMostRecentPR(t *testing.T) {
	http := initFakeHTTP()
	defer http.Verify(t)
	http.Register(httpmock.GraphQL(`query PullRequestStatus\b`), httpmock.FileResponse("./fixtures/prStatusCurrentBranch.json"))

	// stub successful git command
	rs, cleanup := run.Stub()
	defer cleanup(t)
	rs.Register(`git config --get-regexp \^branch\\.`, 0, "")

	output, err := runCommand(http, "blueberries", true, "")
	if err != nil {
		t.Errorf("error running command `pr status`: %v", err)
	}

	expectedLine := regexp.MustCompile(`#10  Blueberries are certainly a good fruit \[blueberries\]`)
	if !expectedLine.MatchString(output.String()) {
		t.Errorf("output did not match regexp /%s/\n> output\n%s\n", expectedLine, output)
		return
	}

	unexpectedLines := []*regexp.Regexp{
		regexp.MustCompile(`#9  Blueberries are a good fruit \[blueberries\] - Merged`),
		regexp.MustCompile(`#8  Blueberries are probably a good fruit \[blueberries\] - Closed`),
	}
	for _, r := range unexpectedLines {
		if r.MatchString(output.String()) {
			t.Errorf("output unexpectedly match regexp /%s/\n> output\n%s\n", r, output)
			return
		}
	}
}

func TestPRStatus_currentBranch_defaultBranch(t *testing.T) {
	http := initFakeHTTP()
	defer http.Verify(t)
	http.Register(httpmock.GraphQL(`query PullRequestStatus\b`), httpmock.FileResponse("./fixtures/prStatusCurrentBranch.json"))

	// stub successful git command
	rs, cleanup := run.Stub()
	defer cleanup(t)
	rs.Register(`git config --get-regexp \^branch\\.`, 0, "")

	output, err := runCommand(http, "blueberries", true, "")
	if err != nil {
		t.Errorf("error running command `pr status`: %v", err)
	}

	expectedLine := regexp.MustCompile(`#10  Blueberries are certainly a good fruit \[blueberries\]`)
	if !expectedLine.MatchString(output.String()) {
		t.Errorf("output did not match regexp /%s/\n> output\n%s\n", expectedLine, output)
		return
	}
}

func TestPRStatus_currentBranch_defaultBranch_repoFlag(t *testing.T) {
	http := initFakeHTTP()
	defer http.Verify(t)
	http.Register(httpmock.GraphQL(`query PullRequestStatus\b`), httpmock.FileResponse("./fixtures/prStatusCurrentBranchClosedOnDefaultBranch.json"))

	output, err := runCommand(http, "blueberries", true, "-R OWNER/REPO")
	if err != nil {
		t.Errorf("error running command `pr status`: %v", err)
	}

	expectedLine := regexp.MustCompile(`#8  Blueberries are a good fruit \[blueberries\]`)
	if expectedLine.MatchString(output.String()) {
		t.Errorf("output not expected to match regexp /%s/\n> output\n%s\n", expectedLine, output)
		return
	}
}

func TestPRStatus_currentBranch_Closed(t *testing.T) {
	http := initFakeHTTP()
	defer http.Verify(t)
	http.Register(httpmock.GraphQL(`query PullRequestStatus\b`), httpmock.FileResponse("./fixtures/prStatusCurrentBranchClosed.json"))

	// stub successful git command
	rs, cleanup := run.Stub()
	defer cleanup(t)
	rs.Register(`git config --get-regexp \^branch\\.`, 0, "")

	output, err := runCommand(http, "blueberries", true, "")
	if err != nil {
		t.Errorf("error running command `pr status`: %v", err)
	}

	expectedLine := regexp.MustCompile(`#8  Blueberries are a good fruit \[blueberries\] - Closed`)
	if !expectedLine.MatchString(output.String()) {
		t.Errorf("output did not match regexp /%s/\n> output\n%s\n", expectedLine, output)
		return
	}
}

func TestPRStatus_currentBranch_Closed_defaultBranch(t *testing.T) {
	http := initFakeHTTP()
	defer http.Verify(t)
	http.Register(httpmock.GraphQL(`query PullRequestStatus\b`), httpmock.FileResponse("./fixtures/prStatusCurrentBranchClosedOnDefaultBranch.json"))

	// stub successful git command
	rs, cleanup := run.Stub()
	defer cleanup(t)
	rs.Register(`git config --get-regexp \^branch\\.`, 0, "")

	output, err := runCommand(http, "blueberries", true, "")
	if err != nil {
		t.Errorf("error running command `pr status`: %v", err)
	}

	expectedLine := regexp.MustCompile(`There is no pull request associated with \[blueberries\]`)
	if !expectedLine.MatchString(output.String()) {
		t.Errorf("output did not match regexp /%s/\n> output\n%s\n", expectedLine, output)
		return
	}
}

func TestPRStatus_currentBranch_Merged(t *testing.T) {
	http := initFakeHTTP()
	defer http.Verify(t)
	http.Register(httpmock.GraphQL(`query PullRequestStatus\b`), httpmock.FileResponse("./fixtures/prStatusCurrentBranchMerged.json"))

	// stub successful git command
	rs, cleanup := run.Stub()
	defer cleanup(t)
	rs.Register(`git config --get-regexp \^branch\\.`, 0, "")

	output, err := runCommand(http, "blueberries", true, "")
	if err != nil {
		t.Errorf("error running command `pr status`: %v", err)
	}

	expectedLine := regexp.MustCompile(`#8  Blueberries are a good fruit \[blueberries\] - Merged`)
	if !expectedLine.MatchString(output.String()) {
		t.Errorf("output did not match regexp /%s/\n> output\n%s\n", expectedLine, output)
		return
	}
}

func TestPRStatus_currentBranch_Merged_defaultBranch(t *testing.T) {
	http := initFakeHTTP()
	defer http.Verify(t)
	http.Register(httpmock.GraphQL(`query PullRequestStatus\b`), httpmock.FileResponse("./fixtures/prStatusCurrentBranchMergedOnDefaultBranch.json"))

	// stub successful git command
	rs, cleanup := run.Stub()
	defer cleanup(t)
	rs.Register(`git config --get-regexp \^branch\\.`, 0, "")

	output, err := runCommand(http, "blueberries", true, "")
	if err != nil {
		t.Errorf("error running command `pr status`: %v", err)
	}

	expectedLine := regexp.MustCompile(`There is no pull request associated with \[blueberries\]`)
	if !expectedLine.MatchString(output.String()) {
		t.Errorf("output did not match regexp /%s/\n> output\n%s\n", expectedLine, output)
		return
	}
}

func TestPRStatus_blankSlate(t *testing.T) {
	http := initFakeHTTP()
	defer http.Verify(t)
	http.Register(httpmock.GraphQL(`query PullRequestStatus\b`), httpmock.StringResponse(`{"data": {}}`))

	// stub successful git command
	rs, cleanup := run.Stub()
	defer cleanup(t)
	rs.Register(`git config --get-regexp \^branch\\.`, 0, "")

	output, err := runCommand(http, "blueberries", true, "")
	if err != nil {
		t.Errorf("error running command `pr status`: %v", err)
	}

	expected := `
Relevant pull requests in OWNER/REPO

Current branch
  There is no pull request associated with [blueberries]

Created by you
  You have no open pull requests

Requesting a code review from you
  You have no pull requests to review

`
	if output.String() != expected {
		t.Errorf("expected %q, got %q", expected, output.String())
	}
}

func TestPRStatus_blankSlateRepoOverride(t *testing.T) {
	http := initFakeHTTP()
	defer http.Verify(t)
	http.Register(httpmock.GraphQL(`query PullRequestStatus\b`), httpmock.StringResponse(`{"data": {}}`))

	output, err := runCommand(http, "blueberries", true, "--repo OWNER/REPO")
	if err != nil {
		t.Errorf("error running command `pr status`: %v", err)
	}

	expected := `
Relevant pull requests in OWNER/REPO

Created by you
  You have no open pull requests

Requesting a code review from you
  You have no pull requests to review

`
	if output.String() != expected {
		t.Errorf("expected %q, got %q", expected, output.String())
	}
}

func TestPRStatus_detachedHead(t *testing.T) {
	http := initFakeHTTP()
	defer http.Verify(t)
	http.Register(httpmock.GraphQL(`query PullRequestStatus\b`), httpmock.StringResponse(`{"data": {}}`))

	// stub successful git command
	rs, cleanup := run.Stub()
	defer cleanup(t)
	rs.Register(`git config --get-regexp \^branch\\.`, 0, "")

	output, err := runCommand(http, "", true, "")
	if err != nil {
		t.Errorf("error running command `pr status`: %v", err)
	}

	expected := `
Relevant pull requests in OWNER/REPO

Current branch
  There is no current branch

Created by you
  You have no open pull requests

Requesting a code review from you
  You have no pull requests to review

`
	if output.String() != expected {
		t.Errorf("expected %q, got %q", expected, output.String())
	}
}

<<<<<<< HEAD
func Test_prSelectorForCurrentBranchPushDefaultUpstream(t *testing.T) {
=======
func TestPRStatus_error_ReadBranchConfig(t *testing.T) {
>>>>>>> 6fe21d8f
	rs, cleanup := run.Stub()
	defer cleanup(t)
	rs.Register(`git config --get-regexp \^branch\\.`, 1, "")

<<<<<<< HEAD
	rs.Register(`git config --get-regexp \^branch\\.`, 0, heredoc.Doc(`
		branch.Frederick888/main.remote git@github.com:Frederick888/playground.git
		branch.Frederick888/main.merge refs/heads/main
	`))
	rs.Register(`git config remote.pushDefault`, 1, "")
	rs.Register(`git rev-parse --verify --quiet --abbrev-ref Frederick888/main@\{push\}`, 1, "")
	rs.Register(`git config push\.default`, 0, "upstream")

	repo := ghrepo.NewWithHost("octocat", "playground", "github.com")
	rem := context.Remotes{
		&context.Remote{
			Remote: &git.Remote{Name: "origin"},
			Repo:   repo,
		},
	}
	gitClient := &git.Client{GitPath: "some/path/git"}
	prNum, headRef, err := prSelectorForCurrentBranch(gitClient, repo, "Frederick888/main", rem)
	if err != nil {
		t.Fatalf("prSelectorForCurrentBranch error: %v", err)
	}
	if prNum != 0 {
		t.Errorf("expected prNum to be 0, got %q", prNum)
	}
	if headRef != "Frederick888:main" {
		t.Errorf("expected headRef to be \"Frederick888:main\", got %q", headRef)
	}
}

func Test_prSelectorForCurrentBranchPushDefaultTracking(t *testing.T) {
	rs, cleanup := run.Stub()
	defer cleanup(t)

	rs.Register(`git config --get-regexp \^branch\\.`, 0, heredoc.Doc(`
		branch.Frederick888/main.remote git@github.com:Frederick888/playground.git
		branch.Frederick888/main.merge refs/heads/main
	`))
	rs.Register(`git config remote.pushDefault`, 1, "")
	rs.Register(`git rev-parse --verify --quiet --abbrev-ref Frederick888/main@\{push\}`, 1, "")
	rs.Register(`git config push\.default`, 0, "tracking")
=======
	_, err := runCommand(initFakeHTTP(), "blueberries", true, "")
	assert.Error(t, err)
}
>>>>>>> 6fe21d8f

func Test_prSelectorForCurrentBranch(t *testing.T) {
	tests := []struct {
		name         string
		branchConfig git.BranchConfig
		baseRepo     ghrepo.Interface
		prHeadRef    string
		remotes      context.Remotes
		wantPrNumber int
		wantSelector string
		wantError    error
	}{
		{
			name:         "Empty branch config",
			branchConfig: git.BranchConfig{},
			prHeadRef:    "monalisa/main",
			wantPrNumber: 0,
			wantSelector: "monalisa/main",
			wantError:    nil,
		},
		{
			name: "The branch is configured to merge a special PR head ref",
			branchConfig: git.BranchConfig{
				MergeRef: "refs/pull/42/head",
			},
			prHeadRef:    "monalisa/main",
			wantPrNumber: 42,
			wantSelector: "monalisa/main",
			wantError:    nil,
		},
		{
			name: "Branch merges from a remote specified by URL",
			branchConfig: git.BranchConfig{
				RemoteURL: &url.URL{
					Scheme: "ssh",
					User:   url.User("git"),
					Host:   "github.com",
					Path:   "monalisa/playground.git",
				},
			},
			baseRepo:  ghrepo.NewWithHost("monalisa", "playground", "github.com"),
			prHeadRef: "monalisa/main",
			remotes: context.Remotes{
				&context.Remote{
					Remote: &git.Remote{Name: "origin"},
					Repo:   ghrepo.NewWithHost("monalisa", "playground", "github.com"),
				},
			},
			wantPrNumber: 0,
			wantSelector: "monalisa/main",
			wantError:    nil,
		},
		{
			name: "Branch merges from a remote specified by name",
			branchConfig: git.BranchConfig{
				RemoteName: "upstream",
			},
			baseRepo:  ghrepo.NewWithHost("monalisa", "playground", "github.com"),
			prHeadRef: "monalisa/main",
			remotes: context.Remotes{
				&context.Remote{
					Remote: &git.Remote{Name: "origin"},
					Repo:   ghrepo.NewWithHost("forkName", "playground", "github.com"),
				},
				&context.Remote{
					Remote: &git.Remote{Name: "upstream"},
					Repo:   ghrepo.NewWithHost("monalisa", "playground", "github.com"),
				},
			},
			wantPrNumber: 0,
			wantSelector: "monalisa/main",
			wantError:    nil,
		},
		{
			name: "Branch is a fork and merges from a remote specified by URL",
			branchConfig: git.BranchConfig{
				RemoteURL: &url.URL{
					Scheme: "ssh",
					User:   url.User("git"),
					Host:   "github.com",
					Path:   "forkName/playground.git",
				},
				MergeRef: "refs/heads/main",
			},
			baseRepo:  ghrepo.NewWithHost("monalisa", "playground", "github.com"),
			prHeadRef: "monalisa/main",
			remotes: context.Remotes{
				&context.Remote{
					Remote: &git.Remote{Name: "origin"},
					Repo:   ghrepo.NewWithHost("forkName", "playground", "github.com"),
				},
			},
			wantPrNumber: 0,
			wantSelector: "forkName:main",
			wantError:    nil,
		},
		{
			name: "Branch is a fork and merges from a remote specified by name",
			branchConfig: git.BranchConfig{
				RemoteName: "origin",
			},
			baseRepo:  ghrepo.NewWithHost("monalisa", "playground", "github.com"),
			prHeadRef: "monalisa/main",
			remotes: context.Remotes{
				&context.Remote{
					Remote: &git.Remote{Name: "origin"},
					Repo:   ghrepo.NewWithHost("forkName", "playground", "github.com"),
				},
				&context.Remote{
					Remote: &git.Remote{Name: "upstream"},
					Repo:   ghrepo.NewWithHost("monalisa", "playground", "github.com"),
				},
			},
			wantPrNumber: 0,
			wantSelector: "forkName:monalisa/main",
			wantError:    nil,
		},
		{
			name: "Branch specifies a mergeRef and merges from a remote specified by name",
			branchConfig: git.BranchConfig{
				RemoteName: "upstream",
				MergeRef:   "refs/heads/main",
			},
			baseRepo:  ghrepo.NewWithHost("monalisa", "playground", "github.com"),
			prHeadRef: "monalisa/main",
			remotes: context.Remotes{
				&context.Remote{
					Remote: &git.Remote{Name: "origin"},
					Repo:   ghrepo.NewWithHost("forkName", "playground", "github.com"),
				},
				&context.Remote{
					Remote: &git.Remote{Name: "upstream"},
					Repo:   ghrepo.NewWithHost("monalisa", "playground", "github.com"),
				},
			},
			wantPrNumber: 0,
			wantSelector: "main",
			wantError:    nil,
		},
		{
			name: "Branch is a fork, specifies a mergeRef, and merges from a remote specified by name",
			branchConfig: git.BranchConfig{
				RemoteName: "origin",
				MergeRef:   "refs/heads/main",
			},
			baseRepo:  ghrepo.NewWithHost("monalisa", "playground", "github.com"),
			prHeadRef: "monalisa/main",
			remotes: context.Remotes{
				&context.Remote{
					Remote: &git.Remote{Name: "origin"},
					Repo:   ghrepo.NewWithHost("forkName", "playground", "github.com"),
				},
				&context.Remote{
					Remote: &git.Remote{Name: "upstream"},
					Repo:   ghrepo.NewWithHost("monalisa", "playground", "github.com"),
				},
			},
			wantPrNumber: 0,
			wantSelector: "forkName:main",
			wantError:    nil,
		},
		{
			name: "Remote URL errors",
			branchConfig: git.BranchConfig{
				RemoteURL: &url.URL{
					Scheme: "ssh",
					User:   url.User("git"),
					Host:   "github.com",
					Path:   "/\\invalid?Path/",
				},
			},
			prHeadRef:    "monalisa/main",
			wantPrNumber: 0,
			wantSelector: "monalisa/main",
			wantError:    nil,
		},
		{
			name: "Remote Name errors",
			branchConfig: git.BranchConfig{
				RemoteName: "nonexistentRemote",
			},
			prHeadRef: "monalisa/main",
			remotes: context.Remotes{
				&context.Remote{
					Remote: &git.Remote{Name: "origin"},
					Repo:   ghrepo.NewWithHost("forkName", "playground", "github.com"),
				},
				&context.Remote{
					Remote: &git.Remote{Name: "upstream"},
					Repo:   ghrepo.NewWithHost("monalisa", "playground", "github.com"),
				},
			},
			wantPrNumber: 0,
			wantSelector: "monalisa/main",
			wantError:    nil,
		},
	}

	for _, tt := range tests {
		t.Run(tt.name, func(t *testing.T) {

			prNum, headRef, err := prSelectorForCurrentBranch(tt.branchConfig, tt.baseRepo, tt.prHeadRef, tt.remotes)
			assert.Equal(t, tt.wantPrNumber, prNum)
			assert.Equal(t, tt.wantSelector, headRef)
			assert.Equal(t, tt.wantError, err)
		})
	}
}<|MERGE_RESOLUTION|>--- conflicted
+++ resolved
@@ -431,60 +431,13 @@
 	}
 }
 
-<<<<<<< HEAD
-func Test_prSelectorForCurrentBranchPushDefaultUpstream(t *testing.T) {
-=======
 func TestPRStatus_error_ReadBranchConfig(t *testing.T) {
->>>>>>> 6fe21d8f
 	rs, cleanup := run.Stub()
 	defer cleanup(t)
 	rs.Register(`git config --get-regexp \^branch\\.`, 1, "")
-
-<<<<<<< HEAD
-	rs.Register(`git config --get-regexp \^branch\\.`, 0, heredoc.Doc(`
-		branch.Frederick888/main.remote git@github.com:Frederick888/playground.git
-		branch.Frederick888/main.merge refs/heads/main
-	`))
-	rs.Register(`git config remote.pushDefault`, 1, "")
-	rs.Register(`git rev-parse --verify --quiet --abbrev-ref Frederick888/main@\{push\}`, 1, "")
-	rs.Register(`git config push\.default`, 0, "upstream")
-
-	repo := ghrepo.NewWithHost("octocat", "playground", "github.com")
-	rem := context.Remotes{
-		&context.Remote{
-			Remote: &git.Remote{Name: "origin"},
-			Repo:   repo,
-		},
-	}
-	gitClient := &git.Client{GitPath: "some/path/git"}
-	prNum, headRef, err := prSelectorForCurrentBranch(gitClient, repo, "Frederick888/main", rem)
-	if err != nil {
-		t.Fatalf("prSelectorForCurrentBranch error: %v", err)
-	}
-	if prNum != 0 {
-		t.Errorf("expected prNum to be 0, got %q", prNum)
-	}
-	if headRef != "Frederick888:main" {
-		t.Errorf("expected headRef to be \"Frederick888:main\", got %q", headRef)
-	}
-}
-
-func Test_prSelectorForCurrentBranchPushDefaultTracking(t *testing.T) {
-	rs, cleanup := run.Stub()
-	defer cleanup(t)
-
-	rs.Register(`git config --get-regexp \^branch\\.`, 0, heredoc.Doc(`
-		branch.Frederick888/main.remote git@github.com:Frederick888/playground.git
-		branch.Frederick888/main.merge refs/heads/main
-	`))
-	rs.Register(`git config remote.pushDefault`, 1, "")
-	rs.Register(`git rev-parse --verify --quiet --abbrev-ref Frederick888/main@\{push\}`, 1, "")
-	rs.Register(`git config push\.default`, 0, "tracking")
-=======
 	_, err := runCommand(initFakeHTTP(), "blueberries", true, "")
 	assert.Error(t, err)
 }
->>>>>>> 6fe21d8f
 
 func Test_prSelectorForCurrentBranch(t *testing.T) {
 	tests := []struct {
@@ -681,6 +634,54 @@
 			wantSelector: "monalisa/main",
 			wantError:    nil,
 		},
+		{
+			name: "Current branch pushes to default upstream",
+			branchConfig: git.BranchConfig{
+				RemoteURL: &url.URL{
+					Scheme: "ssh",
+					User:   url.User("git"),
+					Host:   "github.com",
+					Path:   "Frederick888/playground.git",
+				},
+				MergeRef:        "refs/heads/main",
+				PushDefaultName: "upstream",
+			},
+			baseRepo:  ghrepo.NewWithHost("octocat", "playground", "github.com"),
+			prHeadRef: "Frederick888/main",
+			remotes: context.Remotes{
+				&context.Remote{
+					Remote: &git.Remote{Name: "origin"},
+					Repo:   ghrepo.NewWithHost("octocat", "playground", "github.com"),
+				},
+			},
+			wantPrNumber: 0,
+			wantSelector: "Frederick888:main",
+			wantError:    nil,
+		},
+		{
+			name: "Current branch pushes to default tracking",
+			branchConfig: git.BranchConfig{
+				RemoteURL: &url.URL{
+					Scheme: "ssh",
+					User:   url.User("git"),
+					Host:   "github.com",
+					Path:   "Frederick888/playground.git",
+				},
+				MergeRef:        "refs/heads/main",
+				PushDefaultName: "tracking",
+			},
+			baseRepo:  ghrepo.NewWithHost("octocat", "playground", "github.com"),
+			prHeadRef: "Frederick888/main",
+			remotes: context.Remotes{
+				&context.Remote{
+					Remote: &git.Remote{Name: "origin"},
+					Repo:   ghrepo.NewWithHost("octocat", "playground", "github.com"),
+				},
+			},
+			wantPrNumber: 0,
+			wantSelector: "Frederick888:main",
+			wantError:    nil,
+		},
 	}
 
 	for _, tt := range tests {
