package checkout

import (
	"bytes"
	"errors"
	"io"
	"net/http"
	"strings"
	"testing"

	"github.com/cli/cli/v2/api"
	"github.com/cli/cli/v2/context"
	"github.com/cli/cli/v2/git"
	"github.com/cli/cli/v2/internal/config"
	"github.com/cli/cli/v2/internal/gh"
	"github.com/cli/cli/v2/internal/ghrepo"
	"github.com/cli/cli/v2/internal/prompter"
	"github.com/cli/cli/v2/internal/run"
	"github.com/cli/cli/v2/pkg/cmd/pr/shared"
	"github.com/cli/cli/v2/pkg/cmdutil"
	"github.com/cli/cli/v2/pkg/httpmock"
	"github.com/cli/cli/v2/pkg/iostreams"
	"github.com/cli/cli/v2/test"
	"github.com/google/shlex"
	"github.com/stretchr/testify/assert"
)

// repo: either "baseOwner/baseRepo" or "baseOwner/baseRepo:defaultBranch"
// prHead: "headOwner/headRepo:headBranch"
func stubPR(repo, prHead string) (ghrepo.Interface, *api.PullRequest) {
	defaultBranch := ""
	if idx := strings.IndexRune(repo, ':'); idx >= 0 {
		defaultBranch = repo[idx+1:]
		repo = repo[:idx]
	}
	baseRepo, err := ghrepo.FromFullName(repo)
	if err != nil {
		panic(err)
	}
	if defaultBranch != "" {
		baseRepo = api.InitRepoHostname(&api.Repository{
			Name:             baseRepo.RepoName(),
			Owner:            api.RepositoryOwner{Login: baseRepo.RepoOwner()},
			DefaultBranchRef: api.BranchRef{Name: defaultBranch},
		}, baseRepo.RepoHost())
	}

	idx := strings.IndexRune(prHead, ':')
	headRefName := prHead[idx+1:]
	headRepo, err := ghrepo.FromFullName(prHead[:idx])
	if err != nil {
		panic(err)
	}

	return baseRepo, &api.PullRequest{
		Number:              123,
		HeadRefName:         headRefName,
		HeadRepositoryOwner: api.Owner{Login: headRepo.RepoOwner()},
		HeadRepository:      &api.PRRepository{Name: headRepo.RepoName()},
		IsCrossRepository:   !ghrepo.IsSame(baseRepo, headRepo),
		MaintainerCanModify: false,
	}
}

func Test_checkoutRun(t *testing.T) {
	tests := []struct {
		name string
		opts *CheckoutOptions

		httpStubs   func(*httpmock.Registry)
		runStubs    func(*run.CommandStubber)
		promptStubs func(*prompter.MockPrompter)

		remotes    map[string]string
		wantStdout string
		wantStderr string
		wantErr    bool
	}{
		{
			name: "checkout with ssh remote URL",
			opts: &CheckoutOptions{
				SelectorArg: "123",
				Finder: func() shared.PRFinder {
					baseRepo, pr := stubPR("OWNER/REPO:master", "OWNER/REPO:feature")
					finder := shared.NewMockFinder("123", pr, baseRepo)
					return finder
				}(),
				BaseRepo: func() (ghrepo.Interface, error) {
					baseRepo, _ := stubPR("OWNER/REPO:master", "OWNER/REPO:feature")
					return baseRepo, nil
				},
				Config: func() (gh.Config, error) {
					return config.NewBlankConfig(), nil
				},
				Branch: func() (string, error) {
					return "main", nil
				},
			},
			remotes: map[string]string{
				"origin": "OWNER/REPO",
			},
			runStubs: func(cs *run.CommandStubber) {
				cs.Register(`git show-ref --verify -- refs/heads/feature`, 1, "")
				cs.Register(`git fetch origin \+refs/heads/feature:refs/remotes/origin/feature`, 0, "")
				cs.Register(`git checkout -b feature --track origin/feature`, 0, "")
			},
		},
		{
			name: "fork repo was deleted",
			opts: &CheckoutOptions{
				SelectorArg: "123",
				Finder: func() shared.PRFinder {
					baseRepo, pr := stubPR("OWNER/REPO:master", "hubot/REPO:feature")
					pr.MaintainerCanModify = true
					pr.HeadRepository = nil
					finder := shared.NewMockFinder("123", pr, baseRepo)
					return finder
				}(),
				BaseRepo: func() (ghrepo.Interface, error) {
					baseRepo, _ := stubPR("OWNER/REPO:master", "OWNER/REPO:feature")
					return baseRepo, nil
				},
				Config: func() (gh.Config, error) {
					return config.NewBlankConfig(), nil
				},
				Branch: func() (string, error) {
					return "main", nil
				},
			},
			remotes: map[string]string{
				"origin": "OWNER/REPO",
			},
			runStubs: func(cs *run.CommandStubber) {
				cs.Register(`git fetch origin refs/pull/123/head:feature`, 0, "")
				cs.Register(`git config branch\.feature\.merge`, 1, "")
				cs.Register(`git checkout feature`, 0, "")
				cs.Register(`git config branch\.feature\.remote origin`, 0, "")
				cs.Register(`git config branch\.feature\.pushRemote origin`, 0, "")
				cs.Register(`git config branch\.feature\.merge refs/pull/123/head`, 0, "")
			},
		},
		{
			name: "with local branch rename and existing git remote",
			opts: &CheckoutOptions{
				SelectorArg: "123",
				BranchName:  "foobar",
				Finder: func() shared.PRFinder {
					baseRepo, pr := stubPR("OWNER/REPO:master", "OWNER/REPO:feature")
					finder := shared.NewMockFinder("123", pr, baseRepo)
					return finder
				}(),
				BaseRepo: func() (ghrepo.Interface, error) {
					baseRepo, _ := stubPR("OWNER/REPO:master", "OWNER/REPO:feature")
					return baseRepo, nil
				},
				Config: func() (gh.Config, error) {
					return config.NewBlankConfig(), nil
				},
				Branch: func() (string, error) {
					return "main", nil
				},
			},
			remotes: map[string]string{
				"origin": "OWNER/REPO",
			},
			runStubs: func(cs *run.CommandStubber) {
				cs.Register(`git show-ref --verify -- refs/heads/foobar`, 1, "")
				cs.Register(`git fetch origin \+refs/heads/feature:refs/remotes/origin/feature`, 0, "")
				cs.Register(`git checkout -b foobar --track origin/feature`, 0, "")
			},
		},
		{
			name: "with local branch name, no existing git remote",
			opts: &CheckoutOptions{
				SelectorArg: "123",
				BranchName:  "foobar",
				Finder: func() shared.PRFinder {
					baseRepo, pr := stubPR("OWNER/REPO:master", "hubot/REPO:feature")
					pr.MaintainerCanModify = true
					finder := shared.NewMockFinder("123", pr, baseRepo)
					return finder
				}(),
				BaseRepo: func() (ghrepo.Interface, error) {
					baseRepo, _ := stubPR("OWNER/REPO:master", "hubot/REPO:feature")
					return baseRepo, nil
				},
				Config: func() (gh.Config, error) {
					return config.NewBlankConfig(), nil
				},
				Branch: func() (string, error) {
					return "main", nil
				},
			},
			remotes: map[string]string{
				"origin": "OWNER/REPO",
			},
			runStubs: func(cs *run.CommandStubber) {
				cs.Register(`git config branch\.foobar\.merge`, 1, "")
				cs.Register(`git fetch origin refs/pull/123/head:foobar`, 0, "")
				cs.Register(`git checkout foobar`, 0, "")
				cs.Register(`git config branch\.foobar\.remote https://github.com/hubot/REPO.git`, 0, "")
				cs.Register(`git config branch\.foobar\.pushRemote https://github.com/hubot/REPO.git`, 0, "")
				cs.Register(`git config branch\.foobar\.merge refs/heads/feature`, 0, "")
			},
		},
		{
			name: "with no selected PR args and not stdin tty, return error",
			opts: &CheckoutOptions{
				SelectorArg: "",
				Interactive: false,
				BaseRepo: func() (ghrepo.Interface, error) {
					return ghrepo.New("OWNER", "REPO"), nil
				},
			},
			remotes: map[string]string{
				"origin": "OWNER/REPO",
			},
			wantErr: true,
		},
		{
			name: "with no selected PR args and stdin tty, prompts for choice",
			opts: &CheckoutOptions{
				SelectorArg: "",
				Interactive: true,
				Finder: func() shared.PRFinder {
					baseRepo, pr := stubPR("OWNER/REPO:master", "OWNER/REPO:feature")
					finder := shared.NewMockFinder("123", pr, baseRepo)
					return finder
				}(),
				BaseRepo: func() (ghrepo.Interface, error) {
					return ghrepo.New("OWNER", "REPO"), nil
				},
				Config: func() (gh.Config, error) {
					return config.NewBlankConfig(), nil
				},
			},
			httpStubs: func(reg *httpmock.Registry) {
				reg.Register(httpmock.GraphQL(`query PullRequestList\b`), httpmock.FileResponse("./fixtures/prList.json"))
			},
			promptStubs: func(pm *prompter.MockPrompter) {
				pm.RegisterSelect("Select a pull request",
					[]string{"#32 New feature (feature)", "#29 Fixed bad bug (bug-fix)", "#28 Improve documentation (docs)"},
					func(_, _ string, opts []string) (int, error) {
						return prompter.IndexFor(opts, "#32 New feature (feature)")
					})
			},
			runStubs: func(cs *run.CommandStubber) {
				cs.Register(`git show-ref --verify -- refs/heads/feature`, 1, "")
				cs.Register(`git remote get-url origin`, 0, "https://github.com/hubot/REPO.git")
				cs.Register(`git fetch origin \+refs/heads/feature:refs/remotes/origin/feature`, 0, "")
				cs.Register(`git checkout -b feature --track origin/feature`, 0, "")
			},
			remotes: map[string]string{
				"origin": "OWNER/REPO",
			},
		},
	}
	for _, tt := range tests {
		t.Run(tt.name, func(t *testing.T) {
			opts := tt.opts

			ios, _, stdout, stderr := iostreams.Test()

			opts.IO = ios
			httpReg := &httpmock.Registry{}
			defer httpReg.Verify(t)
			if tt.httpStubs != nil {
				tt.httpStubs(httpReg)
			}
			opts.HttpClient = func() (*http.Client, error) {
				return &http.Client{Transport: httpReg}, nil
			}

			cmdStubs, cmdTeardown := run.Stub()
			defer cmdTeardown(t)
			if tt.runStubs != nil {
				tt.runStubs(cmdStubs)
			}

			pm := prompter.NewMockPrompter(t)
			tt.opts.Prompter = pm
			if tt.promptStubs != nil {
				tt.promptStubs(pm)
			}

			opts.Remotes = func() (context.Remotes, error) {
				if len(tt.remotes) == 0 {
					return nil, errors.New("no remotes")
				}
				var remotes context.Remotes
				for name, repo := range tt.remotes {
					r, err := ghrepo.FromFullName(repo)
					if err != nil {
						return remotes, err
					}
					remotes = append(remotes, &context.Remote{
						Remote: &git.Remote{Name: name},
						Repo:   r,
					})
				}
				return remotes, nil
			}

			opts.GitClient = &git.Client{
				GhPath:  "some/path/gh",
				GitPath: "some/path/git",
			}

			err := checkoutRun(opts)
			if (err != nil) != tt.wantErr {
				t.Errorf("want error: %v, got: %v", tt.wantErr, err)
			}
			assert.Equal(t, tt.wantStdout, stdout.String())
			assert.Equal(t, tt.wantStderr, stderr.String())
		})
	}
}

/** LEGACY TESTS **/

func runCommand(rt http.RoundTripper, remotes context.Remotes, branch string, cli string, baseRepo ghrepo.Interface) (*test.CmdOut, error) {
	ios, _, stdout, stderr := iostreams.Test()

	factory := &cmdutil.Factory{
		IOStreams: ios,
		HttpClient: func() (*http.Client, error) {
			return &http.Client{Transport: rt}, nil
		},
		Config: func() (gh.Config, error) {
			return config.NewBlankConfig(), nil
		},
		Remotes: func() (context.Remotes, error) {
			if remotes == nil {
				return context.Remotes{
					{
						Remote: &git.Remote{Name: "origin"},
						Repo:   ghrepo.New("OWNER", "REPO"),
					},
				}, nil
			}
			return remotes, nil
		},
		Branch: func() (string, error) {
			return branch, nil
		},
		GitClient: &git.Client{
			GhPath:  "some/path/gh",
			GitPath: "some/path/git",
		},
		BaseRepo: func() (ghrepo.Interface, error) {
			return baseRepo, nil
		},
	}

	cmd := NewCmdCheckout(factory, nil)

	argv, err := shlex.Split(cli)
	if err != nil {
		return nil, err
	}
	cmd.SetArgs(argv)

	cmd.SetIn(&bytes.Buffer{})
	cmd.SetOut(io.Discard)
	cmd.SetErr(io.Discard)

	_, err = cmd.ExecuteC()
	return &test.CmdOut{
		OutBuf: stdout,
		ErrBuf: stderr,
	}, err
}

func TestPRCheckout_sameRepo(t *testing.T) {
	http := &httpmock.Registry{}
	defer http.Verify(t)

	baseRepo, pr := stubPR("OWNER/REPO", "OWNER/REPO:feature")
	finder := shared.RunCommandFinder("123", pr, baseRepo)
	finder.ExpectFields([]string{"number", "headRefName", "headRepository", "headRepositoryOwner", "isCrossRepository", "maintainerCanModify"})

	cs, cmdTeardown := run.Stub()
	defer cmdTeardown(t)

	cs.Register(`git fetch origin \+refs/heads/feature:refs/remotes/origin/feature`, 0, "")
	cs.Register(`git show-ref --verify -- refs/heads/feature`, 1, "")
	cs.Register(`git checkout -b feature --track origin/feature`, 0, "")

	output, err := runCommand(http, nil, "master", `123`, baseRepo)
	assert.NoError(t, err)
	assert.Equal(t, "", output.String())
	assert.Equal(t, "", output.Stderr())
}

func TestPRCheckout_existingBranch(t *testing.T) {
	http := &httpmock.Registry{}
	defer http.Verify(t)

	baseRepo, pr := stubPR("OWNER/REPO", "OWNER/REPO:feature")
	shared.RunCommandFinder("123", pr, baseRepo)

	cs, cmdTeardown := run.Stub()
	defer cmdTeardown(t)
	cs.Register(`git fetch origin \+refs/heads/feature:refs/remotes/origin/feature`, 0, "")
	cs.Register(`git show-ref --verify -- refs/heads/feature`, 0, "")
	cs.Register(`git checkout feature`, 0, "")
	cs.Register(`git merge --ff-only refs/remotes/origin/feature`, 0, "")

	output, err := runCommand(http, nil, "master", `123`, baseRepo)
	assert.NoError(t, err)
	assert.Equal(t, "", output.String())
	assert.Equal(t, "", output.Stderr())
}

func TestPRCheckout_differentRepo_remoteExists(t *testing.T) {
	remotes := context.Remotes{
		{
			Remote: &git.Remote{Name: "origin"},
			Repo:   ghrepo.New("OWNER", "REPO"),
		},
		{
			Remote: &git.Remote{Name: "robot-fork"},
			Repo:   ghrepo.New("hubot", "REPO"),
		},
	}

	http := &httpmock.Registry{}
	defer http.Verify(t)

	baseRepo, pr := stubPR("OWNER/REPO", "hubot/REPO:feature")
	finder := shared.RunCommandFinder("123", pr, baseRepo)
	finder.ExpectFields([]string{"number", "headRefName", "headRepository", "headRepositoryOwner", "isCrossRepository", "maintainerCanModify"})

	cs, cmdTeardown := run.Stub()
	defer cmdTeardown(t)
	cs.Register(`git fetch robot-fork \+refs/heads/feature:refs/remotes/robot-fork/feature`, 0, "")
	cs.Register(`git show-ref --verify -- refs/heads/feature`, 1, "")
	cs.Register(`git checkout -b feature --track robot-fork/feature`, 0, "")

	output, err := runCommand(http, remotes, "master", `123`, baseRepo)
	assert.NoError(t, err)
	assert.Equal(t, "", output.String())
	assert.Equal(t, "", output.Stderr())
}

func TestPRCheckout_differentRepo(t *testing.T) {
	http := &httpmock.Registry{}
	defer http.Verify(t)

	baseRepo, pr := stubPR("OWNER/REPO:master", "hubot/REPO:feature")
	finder := shared.RunCommandFinder("123", pr, baseRepo)
	finder.ExpectFields([]string{"number", "headRefName", "headRepository", "headRepositoryOwner", "isCrossRepository", "maintainerCanModify"})

	cs, cmdTeardown := run.Stub()
	defer cmdTeardown(t)
	cs.Register(`git fetch origin refs/pull/123/head:feature`, 0, "")
	cs.Register(`git config branch\.feature\.merge`, 1, "")
	cs.Register(`git checkout feature`, 0, "")
	cs.Register(`git config branch\.feature\.remote origin`, 0, "")
	cs.Register(`git config branch\.feature\.pushRemote origin`, 0, "")
	cs.Register(`git config branch\.feature\.merge refs/pull/123/head`, 0, "")

	output, err := runCommand(http, nil, "master", `123`, baseRepo)
	assert.NoError(t, err)
	assert.Equal(t, "", output.String())
	assert.Equal(t, "", output.Stderr())
}

func TestPRCheckout_differentRepo_existingBranch(t *testing.T) {
	http := &httpmock.Registry{}
	defer http.Verify(t)

	baseRepo, pr := stubPR("OWNER/REPO:master", "hubot/REPO:feature")
	shared.RunCommandFinder("123", pr, baseRepo)

	cs, cmdTeardown := run.Stub()
	defer cmdTeardown(t)
	cs.Register(`git fetch origin refs/pull/123/head:feature`, 0, "")
	cs.Register(`git config branch\.feature\.merge`, 0, "refs/heads/feature\n")
	cs.Register(`git checkout feature`, 0, "")

	output, err := runCommand(http, nil, "master", `123`, baseRepo)
	assert.NoError(t, err)
	assert.Equal(t, "", output.String())
	assert.Equal(t, "", output.Stderr())
}

func TestPRCheckout_detachedHead(t *testing.T) {
	http := &httpmock.Registry{}
	defer http.Verify(t)

	baseRepo, pr := stubPR("OWNER/REPO:master", "hubot/REPO:feature")
	shared.RunCommandFinder("123", pr, baseRepo)

	cs, cmdTeardown := run.Stub()
	defer cmdTeardown(t)
	cs.Register(`git fetch origin refs/pull/123/head:feature`, 0, "")
	cs.Register(`git config branch\.feature\.merge`, 0, "refs/heads/feature\n")
	cs.Register(`git checkout feature`, 0, "")

	output, err := runCommand(http, nil, "", `123`, baseRepo)
	assert.NoError(t, err)
	assert.Equal(t, "", output.String())
	assert.Equal(t, "", output.Stderr())
}

func TestPRCheckout_differentRepo_currentBranch(t *testing.T) {
	http := &httpmock.Registry{}
	defer http.Verify(t)

	baseRepo, pr := stubPR("OWNER/REPO:master", "hubot/REPO:feature")
	shared.RunCommandFinder("123", pr, baseRepo)

	cs, cmdTeardown := run.Stub()
	defer cmdTeardown(t)
	cs.Register(`git fetch origin refs/pull/123/head`, 0, "")
	cs.Register(`git config branch\.feature\.merge`, 0, "refs/heads/feature\n")
	cs.Register(`git merge --ff-only FETCH_HEAD`, 0, "")

	output, err := runCommand(http, nil, "feature", `123`, baseRepo)
	assert.NoError(t, err)
	assert.Equal(t, "", output.String())
	assert.Equal(t, "", output.Stderr())
}

func TestPRCheckout_differentRepo_invalidBranchName(t *testing.T) {
	http := &httpmock.Registry{}
	defer http.Verify(t)

	baseRepo, pr := stubPR("OWNER/REPO", "hubot/REPO:-foo")
	shared.RunCommandFinder("123", pr, baseRepo)

	_, cmdTeardown := run.Stub()
	defer cmdTeardown(t)
<<<<<<< HEAD

	output, err := runCommand(http, nil, "master", `123`, baseRepo)
=======
	output, err := runCommand(http, nil, "master", `123`)
>>>>>>> 179f0c47
	assert.EqualError(t, err, `invalid branch name: "-foo"`)
	assert.Equal(t, "", output.Stderr())
	assert.Equal(t, "", output.Stderr())
}

func TestPRCheckout_maintainerCanModify(t *testing.T) {
	http := &httpmock.Registry{}
	defer http.Verify(t)

	baseRepo, pr := stubPR("OWNER/REPO:master", "hubot/REPO:feature")
	pr.MaintainerCanModify = true
	shared.RunCommandFinder("123", pr, baseRepo)

	cs, cmdTeardown := run.Stub()
	defer cmdTeardown(t)
	cs.Register(`git fetch origin refs/pull/123/head:feature`, 0, "")
	cs.Register(`git config branch\.feature\.merge`, 1, "")
	cs.Register(`git checkout feature`, 0, "")
	cs.Register(`git config branch\.feature\.remote https://github\.com/hubot/REPO\.git`, 0, "")
	cs.Register(`git config branch\.feature\.pushRemote https://github\.com/hubot/REPO\.git`, 0, "")
	cs.Register(`git config branch\.feature\.merge refs/heads/feature`, 0, "")

	output, err := runCommand(http, nil, "master", `123`, baseRepo)
	assert.NoError(t, err)
	assert.Equal(t, "", output.String())
	assert.Equal(t, "", output.Stderr())
}

func TestPRCheckout_recurseSubmodules(t *testing.T) {
	http := &httpmock.Registry{}

	baseRepo, pr := stubPR("OWNER/REPO", "OWNER/REPO:feature")
	shared.RunCommandFinder("123", pr, baseRepo)

	cs, cmdTeardown := run.Stub()
	defer cmdTeardown(t)
	cs.Register(`git fetch origin \+refs/heads/feature:refs/remotes/origin/feature`, 0, "")
	cs.Register(`git show-ref --verify -- refs/heads/feature`, 0, "")
	cs.Register(`git checkout feature`, 0, "")
	cs.Register(`git merge --ff-only refs/remotes/origin/feature`, 0, "")
	cs.Register(`git submodule sync --recursive`, 0, "")
	cs.Register(`git submodule update --init --recursive`, 0, "")

	output, err := runCommand(http, nil, "master", `123 --recurse-submodules`, baseRepo)
	assert.NoError(t, err)
	assert.Equal(t, "", output.String())
	assert.Equal(t, "", output.Stderr())
}

func TestPRCheckout_force(t *testing.T) {
	http := &httpmock.Registry{}

	baseRepo, pr := stubPR("OWNER/REPO", "OWNER/REPO:feature")
	shared.RunCommandFinder("123", pr, baseRepo)

	cs, cmdTeardown := run.Stub()
	defer cmdTeardown(t)
	cs.Register(`git fetch origin \+refs/heads/feature:refs/remotes/origin/feature`, 0, "")
	cs.Register(`git show-ref --verify -- refs/heads/feature`, 0, "")
	cs.Register(`git checkout feature`, 0, "")
	cs.Register(`git reset --hard refs/remotes/origin/feature`, 0, "")

	output, err := runCommand(http, nil, "master", `123 --force`, baseRepo)

	assert.NoError(t, err)
	assert.Equal(t, "", output.String())
	assert.Equal(t, "", output.Stderr())
}

func TestPRCheckout_detach(t *testing.T) {
	http := &httpmock.Registry{}
	defer http.Verify(t)

	baseRepo, pr := stubPR("OWNER/REPO:master", "hubot/REPO:feature")
	shared.RunCommandFinder("123", pr, baseRepo)

	cs, cmdTeardown := run.Stub()
	defer cmdTeardown(t)
	cs.Register(`git checkout --detach FETCH_HEAD`, 0, "")
	cs.Register(`git fetch origin refs/pull/123/head`, 0, "")

	output, err := runCommand(http, nil, "", `123 --detach`, baseRepo)
	assert.NoError(t, err)
	assert.Equal(t, "", output.String())
	assert.Equal(t, "", output.Stderr())
}<|MERGE_RESOLUTION|>--- conflicted
+++ resolved
@@ -532,12 +532,9 @@
 
 	_, cmdTeardown := run.Stub()
 	defer cmdTeardown(t)
-<<<<<<< HEAD
-
+  
 	output, err := runCommand(http, nil, "master", `123`, baseRepo)
-=======
-	output, err := runCommand(http, nil, "master", `123`)
->>>>>>> 179f0c47
+  
 	assert.EqualError(t, err, `invalid branch name: "-foo"`)
 	assert.Equal(t, "", output.Stderr())
 	assert.Equal(t, "", output.Stderr())
