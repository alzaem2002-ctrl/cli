package iostreams

import (
	"fmt"
	"testing"

	"github.com/stretchr/testify/assert"
)

func TestLabel(t *testing.T) {
	tests := []struct {
		name  string
		hex   string
		text  string
		wants string
		cs    *ColorScheme
	}{
		{
			name:  "truecolor",
			hex:   "fc0303",
			text:  "red",
			wants: "\033[38;2;252;3;3mred\033[0m",
<<<<<<< HEAD
			cs:    NewColorScheme(true, true, true, true, NoTheme),
=======
			cs:    NewColorScheme(true, true, true, false, NoTheme),
>>>>>>> b52c131d
		},
		{
			name:  "no truecolor",
			hex:   "fc0303",
			text:  "red",
			wants: "red",
<<<<<<< HEAD
			cs:    NewColorScheme(true, true, false, true, NoTheme),
=======
			cs:    NewColorScheme(true, true, false, false, NoTheme),
>>>>>>> b52c131d
		},
		{
			name:  "no color",
			hex:   "fc0303",
			text:  "red",
			wants: "red",
<<<<<<< HEAD
			cs:    NewColorScheme(false, false, false, true, NoTheme),
=======
			cs:    NewColorScheme(false, false, false, false, NoTheme),
>>>>>>> b52c131d
		},
		{
			name:  "invalid hex",
			hex:   "fc0",
			text:  "red",
			wants: "red",
<<<<<<< HEAD
			cs:    NewColorScheme(false, false, false, true, NoTheme),
=======
			cs:    NewColorScheme(false, false, false, false, NoTheme),
		},
	}

	for _, tt := range tests {
		fn := tt.cs.ColorFromRGB(tt.hex)
		assert.Equal(t, tt.wants, fn(tt.text))
	}
}

func TestHexToRGB(t *testing.T) {
	tests := []struct {
		name  string
		hex   string
		text  string
		wants string
		cs    *ColorScheme
	}{
		{
			name:  "truecolor",
			hex:   "fc0303",
			text:  "red",
			wants: "\033[38;2;252;3;3mred\033[0m",
			cs:    NewColorScheme(true, true, true, false, NoTheme),
		},
		{
			name:  "no truecolor",
			hex:   "fc0303",
			text:  "red",
			wants: "red",
			cs:    NewColorScheme(true, true, false, false, NoTheme),
>>>>>>> b52c131d
		},
		{
			name:  "no color labels",
			hex:   "fc0303",
			text:  "red",
			wants: "red",
<<<<<<< HEAD
			cs:    NewColorScheme(true, true, true, false, NoTheme),
=======
			cs:    NewColorScheme(false, false, false, false, NoTheme),
		},
		{
			name:  "invalid hex",
			hex:   "fc0",
			text:  "red",
			wants: "red",
			cs:    NewColorScheme(false, false, false, false, NoTheme),
>>>>>>> b52c131d
		},
	}

	for _, tt := range tests {
		output := tt.cs.Label(tt.hex, tt.text)
		assert.Equal(t, tt.wants, output)
	}
}

func TestTableHeader(t *testing.T) {
	reset := "\x1b[0m"
	defaultUnderline := "\x1b[0;4;39m"
	brightBlackUnderline := "\x1b[0;4;90m"
	dimBlackUnderline := "\x1b[0;2;4;37m"

	tests := []struct {
		name     string
		cs       *ColorScheme
		input    string
		expected string
	}{
		{
			name:     "when color is disabled, text is not stylized",
<<<<<<< HEAD
			cs:       NewColorScheme(false, false, false, false, NoTheme),
=======
			cs:       NewColorScheme(false, false, false, true, NoTheme),
>>>>>>> b52c131d
			input:    "this should not be stylized",
			expected: "this should not be stylized",
		},
		{
			name:     "when 4-bit color is enabled but no theme, 4-bit default color and underline are used",
<<<<<<< HEAD
			cs:       NewColorScheme(true, false, false, false, NoTheme),
=======
			cs:       NewColorScheme(true, false, false, true, NoTheme),
>>>>>>> b52c131d
			input:    "this should have no explicit color but underlined",
			expected: fmt.Sprintf("%sthis should have no explicit color but underlined%s", defaultUnderline, reset),
		},
		{
			name:     "when 4-bit color is enabled and theme is light, 4-bit dark color and underline are used",
<<<<<<< HEAD
			cs:       NewColorScheme(true, false, false, false, LightTheme),
=======
			cs:       NewColorScheme(true, false, false, true, LightTheme),
>>>>>>> b52c131d
			input:    "this should have dark foreground color and underlined",
			expected: fmt.Sprintf("%sthis should have dark foreground color and underlined%s", brightBlackUnderline, reset),
		},
		{
			name:     "when 4-bit color is enabled and theme is dark, 4-bit light color and underline are used",
<<<<<<< HEAD
			cs:       NewColorScheme(true, false, false, false, DarkTheme),
=======
			cs:       NewColorScheme(true, false, false, true, DarkTheme),
>>>>>>> b52c131d
			input:    "this should have light foreground color and underlined",
			expected: fmt.Sprintf("%sthis should have light foreground color and underlined%s", dimBlackUnderline, reset),
		},
		{
			name:     "when 8-bit color is enabled but no theme, 4-bit default color and underline are used",
<<<<<<< HEAD
			cs:       NewColorScheme(true, true, false, false, NoTheme),
=======
			cs:       NewColorScheme(true, true, false, true, NoTheme),
>>>>>>> b52c131d
			input:    "this should have no explicit color but underlined",
			expected: fmt.Sprintf("%sthis should have no explicit color but underlined%s", defaultUnderline, reset),
		},
		{
			name:     "when 8-bit color is enabled and theme is light, 4-bit dark color and underline are used",
<<<<<<< HEAD
			cs:       NewColorScheme(true, true, false, false, LightTheme),
=======
			cs:       NewColorScheme(true, true, false, true, LightTheme),
>>>>>>> b52c131d
			input:    "this should have dark foreground color and underlined",
			expected: fmt.Sprintf("%sthis should have dark foreground color and underlined%s", brightBlackUnderline, reset),
		},
		{
			name:     "when 8-bit color is true and theme is dark, 4-bit light color and underline are used",
<<<<<<< HEAD
			cs:       NewColorScheme(true, true, false, false, DarkTheme),
=======
			cs:       NewColorScheme(true, true, false, true, DarkTheme),
>>>>>>> b52c131d
			input:    "this should have light foreground color and underlined",
			expected: fmt.Sprintf("%sthis should have light foreground color and underlined%s", dimBlackUnderline, reset),
		},
		{
			name:     "when 24-bit color is enabled but no theme, 4-bit default color and underline are used",
<<<<<<< HEAD
			cs:       NewColorScheme(true, true, true, false, NoTheme),
=======
			cs:       NewColorScheme(true, true, true, true, NoTheme),
>>>>>>> b52c131d
			input:    "this should have no explicit color but underlined",
			expected: fmt.Sprintf("%sthis should have no explicit color but underlined%s", defaultUnderline, reset),
		},
		{
			name:     "when 24-bit color is enabled and theme is light, 4-bit dark color and underline are used",
<<<<<<< HEAD
			cs:       NewColorScheme(true, true, true, false, LightTheme),
=======
			cs:       NewColorScheme(true, true, true, true, LightTheme),
>>>>>>> b52c131d
			input:    "this should have dark foreground color and underlined",
			expected: fmt.Sprintf("%sthis should have dark foreground color and underlined%s", brightBlackUnderline, reset),
		},
		{
			name:     "when 24-bit color is true and theme is dark, 4-bit light color and underline are used",
<<<<<<< HEAD
			cs:       NewColorScheme(true, true, true, false, DarkTheme),
=======
			cs:       NewColorScheme(true, true, true, true, DarkTheme),
>>>>>>> b52c131d
			input:    "this should have light foreground color and underlined",
			expected: fmt.Sprintf("%sthis should have light foreground color and underlined%s", dimBlackUnderline, reset),
		},
	}

	for _, tt := range tests {
		t.Run(tt.name, func(t *testing.T) {
			assert.Equal(t, tt.expected, tt.cs.TableHeader(tt.input))
		})
	}
}

func TestMuted(t *testing.T) {
	reset := "\x1b[0m"
	gray4bit := "\x1b[0;90m"
	gray8bit := "\x1b[38;5;242m"
	brightBlack4bit := "\x1b[0;90m"
	dimBlack4bit := "\x1b[0;2;37m"

	tests := []struct {
		name     string
		cs       *ColorScheme
		input    string
		expected string
	}{
		{
			name:     "when color is disabled but accessible colors are disabled, text is not stylized",
			cs:       NewColorScheme(false, false, false, false, NoTheme),
			input:    "this should not be stylized",
			expected: "this should not be stylized",
		},
		{
			name:     "when 4-bit color is enabled but accessible colors are disabled, legacy 4-bit gray color is used",
			cs:       NewColorScheme(true, false, false, false, NoTheme),
			input:    "this should be 4-bit gray",
			expected: fmt.Sprintf("%sthis should be 4-bit gray%s", gray4bit, reset),
		},
		{
			name:     "when 8-bit color is enabled but accessible colors are disabled, legacy 8-bit gray color is used",
			cs:       NewColorScheme(true, true, false, false, NoTheme),
			input:    "this should be 8-bit gray",
			expected: fmt.Sprintf("%sthis should be 8-bit gray%s", gray8bit, reset),
		},
		{
			name:     "when 24-bit color is enabled but accessible colors are disabled, legacy 8-bit gray color is used",
			cs:       NewColorScheme(true, true, true, false, NoTheme),
			input:    "this should be 8-bit gray",
			expected: fmt.Sprintf("%sthis should be 8-bit gray%s", gray8bit, reset),
		},
		{
			name:     "when 4-bit color is enabled and theme is dark, 4-bit light color is used",
			cs:       NewColorScheme(true, true, true, true, DarkTheme),
			input:    "this should be 4-bit dim black",
			expected: fmt.Sprintf("%sthis should be 4-bit dim black%s", dimBlack4bit, reset),
		},
		{
			name:     "when 4-bit color is enabled and theme is light, 4-bit dark color is used",
			cs:       NewColorScheme(true, true, true, true, LightTheme),
			input:    "this should be 4-bit bright black",
			expected: fmt.Sprintf("%sthis should be 4-bit bright black%s", brightBlack4bit, reset),
		},
		{
			name:     "when 4-bit color is enabled but no theme, 4-bit default color is used",
			cs:       NewColorScheme(true, true, true, true, NoTheme),
			input:    "this should have no explicit color",
			expected: "this should have no explicit color",
		},
	}

	for _, tt := range tests {
		t.Run(tt.name, func(t *testing.T) {
			assert.Equal(t, tt.expected, tt.cs.Muted(tt.input))
		})
	}
}<|MERGE_RESOLUTION|>--- conflicted
+++ resolved
@@ -20,92 +20,35 @@
 			hex:   "fc0303",
 			text:  "red",
 			wants: "\033[38;2;252;3;3mred\033[0m",
-<<<<<<< HEAD
-			cs:    NewColorScheme(true, true, true, true, NoTheme),
-=======
-			cs:    NewColorScheme(true, true, true, false, NoTheme),
->>>>>>> b52c131d
+			cs:    NewColorScheme(true, true, true, false, true, NoTheme),
 		},
 		{
 			name:  "no truecolor",
 			hex:   "fc0303",
 			text:  "red",
 			wants: "red",
-<<<<<<< HEAD
-			cs:    NewColorScheme(true, true, false, true, NoTheme),
-=======
-			cs:    NewColorScheme(true, true, false, false, NoTheme),
->>>>>>> b52c131d
+			cs:    NewColorScheme(true, true, false, false, true, NoTheme),
 		},
 		{
 			name:  "no color",
 			hex:   "fc0303",
 			text:  "red",
 			wants: "red",
-<<<<<<< HEAD
-			cs:    NewColorScheme(false, false, false, true, NoTheme),
-=======
-			cs:    NewColorScheme(false, false, false, false, NoTheme),
->>>>>>> b52c131d
+			cs:    NewColorScheme(false, false, false, false, true, NoTheme),
 		},
 		{
 			name:  "invalid hex",
 			hex:   "fc0",
 			text:  "red",
 			wants: "red",
-<<<<<<< HEAD
-			cs:    NewColorScheme(false, false, false, true, NoTheme),
-=======
-			cs:    NewColorScheme(false, false, false, false, NoTheme),
-		},
-	}
-
-	for _, tt := range tests {
-		fn := tt.cs.ColorFromRGB(tt.hex)
-		assert.Equal(t, tt.wants, fn(tt.text))
-	}
-}
-
-func TestHexToRGB(t *testing.T) {
-	tests := []struct {
-		name  string
-		hex   string
-		text  string
-		wants string
-		cs    *ColorScheme
-	}{
-		{
-			name:  "truecolor",
-			hex:   "fc0303",
-			text:  "red",
-			wants: "\033[38;2;252;3;3mred\033[0m",
-			cs:    NewColorScheme(true, true, true, false, NoTheme),
-		},
-		{
-			name:  "no truecolor",
-			hex:   "fc0303",
-			text:  "red",
-			wants: "red",
-			cs:    NewColorScheme(true, true, false, false, NoTheme),
->>>>>>> b52c131d
+			cs:    NewColorScheme(false, false, false, false, true, NoTheme),
 		},
 		{
 			name:  "no color labels",
 			hex:   "fc0303",
 			text:  "red",
 			wants: "red",
-<<<<<<< HEAD
-			cs:    NewColorScheme(true, true, true, false, NoTheme),
-=======
-			cs:    NewColorScheme(false, false, false, false, NoTheme),
-		},
-		{
-			name:  "invalid hex",
-			hex:   "fc0",
-			text:  "red",
-			wants: "red",
-			cs:    NewColorScheme(false, false, false, false, NoTheme),
->>>>>>> b52c131d
+			cs:    NewColorScheme(true, true, true, false, false, NoTheme),
 		},
 	}
 
@@ -129,101 +72,61 @@
 	}{
 		{
 			name:     "when color is disabled, text is not stylized",
-<<<<<<< HEAD
-			cs:       NewColorScheme(false, false, false, false, NoTheme),
-=======
-			cs:       NewColorScheme(false, false, false, true, NoTheme),
->>>>>>> b52c131d
+			cs:       NewColorScheme(false, false, false, true, false, NoTheme),
 			input:    "this should not be stylized",
 			expected: "this should not be stylized",
 		},
 		{
 			name:     "when 4-bit color is enabled but no theme, 4-bit default color and underline are used",
-<<<<<<< HEAD
-			cs:       NewColorScheme(true, false, false, false, NoTheme),
-=======
-			cs:       NewColorScheme(true, false, false, true, NoTheme),
->>>>>>> b52c131d
+			cs:       NewColorScheme(true, false, false, true, false, NoTheme),
 			input:    "this should have no explicit color but underlined",
 			expected: fmt.Sprintf("%sthis should have no explicit color but underlined%s", defaultUnderline, reset),
 		},
 		{
 			name:     "when 4-bit color is enabled and theme is light, 4-bit dark color and underline are used",
-<<<<<<< HEAD
-			cs:       NewColorScheme(true, false, false, false, LightTheme),
-=======
-			cs:       NewColorScheme(true, false, false, true, LightTheme),
->>>>>>> b52c131d
+			cs:       NewColorScheme(true, false, false, true, false, LightTheme),
 			input:    "this should have dark foreground color and underlined",
 			expected: fmt.Sprintf("%sthis should have dark foreground color and underlined%s", brightBlackUnderline, reset),
 		},
 		{
 			name:     "when 4-bit color is enabled and theme is dark, 4-bit light color and underline are used",
-<<<<<<< HEAD
-			cs:       NewColorScheme(true, false, false, false, DarkTheme),
-=======
-			cs:       NewColorScheme(true, false, false, true, DarkTheme),
->>>>>>> b52c131d
+			cs:       NewColorScheme(true, false, false, true, false, DarkTheme),
 			input:    "this should have light foreground color and underlined",
 			expected: fmt.Sprintf("%sthis should have light foreground color and underlined%s", dimBlackUnderline, reset),
 		},
 		{
 			name:     "when 8-bit color is enabled but no theme, 4-bit default color and underline are used",
-<<<<<<< HEAD
-			cs:       NewColorScheme(true, true, false, false, NoTheme),
-=======
-			cs:       NewColorScheme(true, true, false, true, NoTheme),
->>>>>>> b52c131d
+			cs:       NewColorScheme(true, true, false, true, false, NoTheme),
 			input:    "this should have no explicit color but underlined",
 			expected: fmt.Sprintf("%sthis should have no explicit color but underlined%s", defaultUnderline, reset),
 		},
 		{
 			name:     "when 8-bit color is enabled and theme is light, 4-bit dark color and underline are used",
-<<<<<<< HEAD
-			cs:       NewColorScheme(true, true, false, false, LightTheme),
-=======
-			cs:       NewColorScheme(true, true, false, true, LightTheme),
->>>>>>> b52c131d
+			cs:       NewColorScheme(true, true, false, true, false, LightTheme),
 			input:    "this should have dark foreground color and underlined",
 			expected: fmt.Sprintf("%sthis should have dark foreground color and underlined%s", brightBlackUnderline, reset),
 		},
 		{
 			name:     "when 8-bit color is true and theme is dark, 4-bit light color and underline are used",
-<<<<<<< HEAD
-			cs:       NewColorScheme(true, true, false, false, DarkTheme),
-=======
-			cs:       NewColorScheme(true, true, false, true, DarkTheme),
->>>>>>> b52c131d
+			cs:       NewColorScheme(true, true, false, true, false, DarkTheme),
 			input:    "this should have light foreground color and underlined",
 			expected: fmt.Sprintf("%sthis should have light foreground color and underlined%s", dimBlackUnderline, reset),
 		},
 		{
 			name:     "when 24-bit color is enabled but no theme, 4-bit default color and underline are used",
-<<<<<<< HEAD
-			cs:       NewColorScheme(true, true, true, false, NoTheme),
-=======
-			cs:       NewColorScheme(true, true, true, true, NoTheme),
->>>>>>> b52c131d
+			cs:       NewColorScheme(true, true, true, true, false, NoTheme),
 			input:    "this should have no explicit color but underlined",
 			expected: fmt.Sprintf("%sthis should have no explicit color but underlined%s", defaultUnderline, reset),
 		},
 		{
 			name:     "when 24-bit color is enabled and theme is light, 4-bit dark color and underline are used",
-<<<<<<< HEAD
-			cs:       NewColorScheme(true, true, true, false, LightTheme),
-=======
-			cs:       NewColorScheme(true, true, true, true, LightTheme),
->>>>>>> b52c131d
+			cs:       NewColorScheme(true, true, true, true, false, LightTheme),
 			input:    "this should have dark foreground color and underlined",
 			expected: fmt.Sprintf("%sthis should have dark foreground color and underlined%s", brightBlackUnderline, reset),
 		},
 		{
 			name:     "when 24-bit color is true and theme is dark, 4-bit light color and underline are used",
-<<<<<<< HEAD
-			cs:       NewColorScheme(true, true, true, false, DarkTheme),
-=======
-			cs:       NewColorScheme(true, true, true, true, DarkTheme),
->>>>>>> b52c131d
+			cs:       NewColorScheme(true, true, true, true, false, DarkTheme),
 			input:    "this should have light foreground color and underlined",
 			expected: fmt.Sprintf("%sthis should have light foreground color and underlined%s", dimBlackUnderline, reset),
 		},
@@ -251,43 +154,43 @@
 	}{
 		{
 			name:     "when color is disabled but accessible colors are disabled, text is not stylized",
-			cs:       NewColorScheme(false, false, false, false, NoTheme),
+			cs:       NewColorScheme(false, false, false, false, false, NoTheme),
 			input:    "this should not be stylized",
 			expected: "this should not be stylized",
 		},
 		{
 			name:     "when 4-bit color is enabled but accessible colors are disabled, legacy 4-bit gray color is used",
-			cs:       NewColorScheme(true, false, false, false, NoTheme),
+			cs:       NewColorScheme(true, false, false, false, false, NoTheme),
 			input:    "this should be 4-bit gray",
 			expected: fmt.Sprintf("%sthis should be 4-bit gray%s", gray4bit, reset),
 		},
 		{
 			name:     "when 8-bit color is enabled but accessible colors are disabled, legacy 8-bit gray color is used",
-			cs:       NewColorScheme(true, true, false, false, NoTheme),
+			cs:       NewColorScheme(true, true, false, false, false, NoTheme),
 			input:    "this should be 8-bit gray",
 			expected: fmt.Sprintf("%sthis should be 8-bit gray%s", gray8bit, reset),
 		},
 		{
 			name:     "when 24-bit color is enabled but accessible colors are disabled, legacy 8-bit gray color is used",
-			cs:       NewColorScheme(true, true, true, false, NoTheme),
+			cs:       NewColorScheme(true, true, true, false, false, NoTheme),
 			input:    "this should be 8-bit gray",
 			expected: fmt.Sprintf("%sthis should be 8-bit gray%s", gray8bit, reset),
 		},
 		{
 			name:     "when 4-bit color is enabled and theme is dark, 4-bit light color is used",
-			cs:       NewColorScheme(true, true, true, true, DarkTheme),
+			cs:       NewColorScheme(true, true, true, true, false, DarkTheme),
 			input:    "this should be 4-bit dim black",
 			expected: fmt.Sprintf("%sthis should be 4-bit dim black%s", dimBlack4bit, reset),
 		},
 		{
 			name:     "when 4-bit color is enabled and theme is light, 4-bit dark color is used",
-			cs:       NewColorScheme(true, true, true, true, LightTheme),
+			cs:       NewColorScheme(true, true, true, true, false, LightTheme),
 			input:    "this should be 4-bit bright black",
 			expected: fmt.Sprintf("%sthis should be 4-bit bright black%s", brightBlack4bit, reset),
 		},
 		{
 			name:     "when 4-bit color is enabled but no theme, 4-bit default color is used",
-			cs:       NewColorScheme(true, true, true, true, NoTheme),
+			cs:       NewColorScheme(true, true, true, true, false, NoTheme),
 			input:    "this should have no explicit color",
 			expected: "this should have no explicit color",
 		},
